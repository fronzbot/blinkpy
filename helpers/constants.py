'''
constants.py
Generates constants for use in blinkpy
'''
import os

MAJOR_VERSION = 0
MINOR_VERSION = 5
<<<<<<< HEAD
PATCH_VERSION = 2
=======
PATCH_VERSION = '3.dev0'
>>>>>>> c7fe0a5b
__version__ = '{}.{}.{}'.format(MAJOR_VERSION, MINOR_VERSION, PATCH_VERSION)

REQUIRED_PYTHON_VER = (3, 4, 2)

PROJECT_NAME = 'blinkpy'
PROJECT_PACKAGE_NAME = 'blinkpy'
PROJECT_LICENSE = 'MIT'
PROJECT_AUTHOR = 'Kevin Fronczak'
PROJECT_COPYRIGHT = ' 2017, {}'.format(PROJECT_AUTHOR)
PROJECT_URL = 'https://github.com/fronzbot/blinkpy'
PROJECT_EMAIL = 'kfronczak@gmail.com'
PROJECT_DESCRIPTION = ('A Blink camera Python library '
                       'running on Python 3.')
PROJECT_LONG_DESCRIPTION = ('blinkpy is an open-source '
                            'unofficial API for the Blink Camera '
                            'system with the intention for easy '
                            'integration into various home '
                            'automation platforms.')
if os.path.exists('README.rst'):
    PROJECT_LONG_DESCRIPTION = open('README.rst').read()
PROJECT_CLASSIFIERS = [
    'Intended Audience :: Developers',
    'License :: OSI Approved :: MIT License',
    'Operating System :: OS Independent',
    'Programming Language :: Python :: 3.4',
    'Topic :: Home Automation'
]

PROJECT_GITHUB_USERNAME = 'fronzbot'
PROJECT_GITHUB_REPOSITORY = 'blinkpy'

PYPI_URL = 'https://pypi.python.org/pypi/{}'.format(PROJECT_PACKAGE_NAME)

'''
URLS
'''
BLINK_URL = 'immedia-semi.com'
LOGIN_URL = 'https://prod.' + BLINK_URL + '/login'
LOGIN_BACKUP_URL = 'https://rest.piri/' + BLINK_URL + '/login'
BASE_URL = 'https://prod.' + BLINK_URL
DEFAULT_URL = 'prod.' + BLINK_URL

'''
Dictionaries
'''
ONLINE = {'online': True, 'offline': False}
<|MERGE_RESOLUTION|>--- conflicted
+++ resolved
@@ -6,11 +6,8 @@
 
 MAJOR_VERSION = 0
 MINOR_VERSION = 5
-<<<<<<< HEAD
-PATCH_VERSION = 2
-=======
 PATCH_VERSION = '3.dev0'
->>>>>>> c7fe0a5b
+
 __version__ = '{}.{}.{}'.format(MAJOR_VERSION, MINOR_VERSION, PATCH_VERSION)
 
 REQUIRED_PYTHON_VER = (3, 4, 2)
@@ -56,4 +53,4 @@
 '''
 Dictionaries
 '''
-ONLINE = {'online': True, 'offline': False}
+ONLINE = {'online': True, 'offline': False}