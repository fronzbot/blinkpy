"""Generates constants for use in blinkpy."""

import importlib.metadata

__version__ = importlib.metadata.version("blinkpy")

"""
URLS
"""
BLINK_URL = "immedia-semi.com"
DEFAULT_URL = f"rest-prod.{BLINK_URL}"
BASE_URL = f"https://{DEFAULT_URL}"
LOGIN_ENDPOINT = f"{BASE_URL}/api/v5/account/login"

"""
Dictionaries
"""
ONLINE = {"online": True, "offline": False}

"""
OTHER
"""
<<<<<<< HEAD
DEFAULT_USER_AGENT = "27.0ANDROID_28373244"
=======
DEFAULT_USER_AGENT = (
    "Mozilla/5.0 (Linux; Android 14) "
    "AppleWebKit/537.36 (KHTML, like Gecko) "
    "Chrome/120.0.6099.193 Mobile Safari/537.36"
)
>>>>>>> f0da5674
DEVICE_ID = "Blinkpy"
TIMESTAMP_FORMAT = "%Y-%m-%dT%H:%M:%S%z"
DEFAULT_MOTION_INTERVAL = 1
DEFAULT_REFRESH = 30
MIN_THROTTLE_TIME = 2
SIZE_NOTIFICATION_KEY = 152
SIZE_UID = 16
TIMEOUT = 10
TIMEOUT_MEDIA = 90<|MERGE_RESOLUTION|>--- conflicted
+++ resolved
@@ -20,15 +20,8 @@
 """
 OTHER
 """
-<<<<<<< HEAD
+
 DEFAULT_USER_AGENT = "27.0ANDROID_28373244"
-=======
-DEFAULT_USER_AGENT = (
-    "Mozilla/5.0 (Linux; Android 14) "
-    "AppleWebKit/537.36 (KHTML, like Gecko) "
-    "Chrome/120.0.6099.193 Mobile Safari/537.36"
-)
->>>>>>> f0da5674
 DEVICE_ID = "Blinkpy"
 TIMESTAMP_FORMAT = "%Y-%m-%dT%H:%M:%S%z"
 DEFAULT_MOTION_INTERVAL = 1
